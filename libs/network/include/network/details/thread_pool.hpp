--- conflicted
+++ resolved
@@ -57,7 +57,6 @@
   ThreadPoolImplementation(ThreadPoolImplementation && ) = default ;
 
   virtual void Post(event_function_type item)
-<<<<<<< HEAD
   {
     if (!shutdown_)
       {
@@ -126,50 +125,6 @@
       }
 
     return r;
-=======
-  {
-    if (!shutdown_)
-      {
-        lock_type lock(mutex_);
-        queue_.push(item);
-        cv_.notify_one();
-      }
-  }
-
-  virtual void Sleep()
-  {
-    lock_type lock(mutex_);
-  }
-
-  virtual void SetIdleWork(event_function_type idle_work)
-  {
-    lock_type lock(mutex_);
-    idleWork_.push_back(idle_work);
-  }
-
-  virtual void ProcessLoop()
-  {
-    while(!shutdown_)
-      {
-        thread_state_type state = Poll();
-        if (state & THREAD_SHOULD_QUIT)
-          {
-            return; // we're done -- return & become joinable.
-          }
-        if (state & THREAD_WORKED)
-          {
-            // no delay, go do more.
-            continue;
-          }
-        // THREAD_IDLE:
-        {
-          // snooze for a while or until more work arrives
-          lock_type lock(mutex_);
-          cv_.wait_for(lock, std::chrono::milliseconds(100)); // so the future work will get serviced eventually.
-          // go round again.
-        }
-      }
->>>>>>> 20b6d07a
   }
 
   virtual thread_state_type Poll()
@@ -190,21 +145,11 @@
           auto workload = queue_.front();
           queue_.pop();
           lock.unlock();
-<<<<<<< HEAD
           r = std::max(r, ExecuteWorkload(workload));
-=======
-          try {
-            workload();
-            r = std::max(r, THREAD_WORKED);
-          } catch (std::exception &x) {
-            cerr << "Caught exception inside ThreadPool::Poll" << endl;
-          }
->>>>>>> 20b6d07a
         }
     }
 
     if (shutdown_)
-<<<<<<< HEAD
       {
         return THREAD_SHOULD_QUIT;
       }
@@ -221,24 +166,6 @@
 
     if (!r)
       {
-=======
-      {
-        return THREAD_SHOULD_QUIT;
-      }
-
-    if (!r)
-      {
-        r = std::max(r, TryFutureWork());
-      }
-
-    if (shutdown_)
-      {
-        return THREAD_SHOULD_QUIT;
-      }
-
-    if (!r)
-      {
->>>>>>> 20b6d07a
         r = std::max(r, TryIdleWork());
       }
 
@@ -265,8 +192,6 @@
   }
 
   virtual thread_state_type TryIdleWork()
-<<<<<<< HEAD
-=======
   {
     thread_state_type r = THREAD_IDLE;
     std::unique_lock<std::mutex> lock(futureWorkProtector_, std::try_to_lock);
@@ -286,34 +211,11 @@
   }
 
   virtual thread_state_type TryFutureWork()
->>>>>>> 20b6d07a
   {
     thread_state_type r = THREAD_IDLE;
     std::unique_lock<std::mutex> lock(futureWorkProtector_, std::try_to_lock);
     if (lock)
       {
-<<<<<<< HEAD
-        for(auto workload : idleWork_)
-          {
-            r = std::max(r, ExecuteWorkload(workload));
-            if (shutdown_) // workload may be longer running, we need to test for exits here.
-              {
-                return THREAD_SHOULD_QUIT;
-              }
-            r = THREAD_WORKED;
-          }
-      }  // if we didn't get the lock, one thread is already doing future work -- leave it be.
-    return r;
-  }
-
-  virtual thread_state_type TryFutureWork()
-  {
-    thread_state_type r = THREAD_IDLE;
-    std::unique_lock<std::mutex> lock(futureWorkProtector_, std::try_to_lock);
-    if (lock)
-      {
-=======
->>>>>>> 20b6d07a
         while(futureWork_.IsDue())
           {
             auto moreWork = futureWork_.GetNext(); // removes work from the pool and returns it.
