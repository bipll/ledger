--- conflicted
+++ resolved
@@ -359,11 +359,7 @@
     {
       kv.key        = key;
       kv.parent     = key_value_pair::TREE_ROOT_VALUE;
-<<<<<<< HEAD
-      kv.split      = static_cast<uint16_t>(key.size_in_bits());
-=======
-      kv.split      = uint16_t{decltype(key)::size_in_bits()};
->>>>>>> 62ccafff
+      kv.split      = static_cast<uint16_t>(key_type::size_in_bits());
       update_parent = kv.UpdateLeaf(val, data);
 
       index = stack_.Push(kv);
