#pragma once
//------------------------------------------------------------------------------
//
//   Copyright 2018-2019 Fetch.AI Limited
//
//   Licensed under the Apache License, Version 2.0 (the "License");
//   you may not use this file except in compliance with the License.
//   You may obtain a copy of the License at
//
//       http://www.apache.org/licenses/LICENSE-2.0
//
//   Unless required by applicable law or agreed to in writing, software
//   distributed under the License is distributed on an "AS IS" BASIS,
//   WITHOUT WARRANTIES OR CONDITIONS OF ANY KIND, either express or implied.
//   See the License for the specific language governing permissions and
//   limitations under the License.
//
//------------------------------------------------------------------------------

#include "bloom_filter/bloom_filter.hpp"
#include "chain/constants.hpp"
#include "chain/transaction_layout.hpp"
#include "core/byte_array/byte_array.hpp"
#include "core/byte_array/decoders.hpp"
#include "core/digest.hpp"
#include "core/mutex.hpp"
#include "crypto/fnv.hpp"
#include "ledger/chain/block.hpp"
#include "ledger/chain/consensus/proof_of_work.hpp"
#include "network/generics/milli_timer.hpp"
#include "storage/object_store.hpp"
#include "storage/resource_mapper.hpp"
#include "telemetry/telemetry.hpp"

#include <cstdint>
#include <fstream>
#include <list>
#include <memory>
#include <mutex>
#include <unordered_map>
#include <unordered_set>
#include <utility>
#include <vector>

namespace fetch {
namespace ledger {

/**
 * Main chain contains and manages block headers. No verification of headers is
 * done, the structure will purely accept new headers and provide the current
 * heaviest chain. Tie breaks decided on a hash comparison.
 * The only high cost operation O(n) should be when adding
 * blocks that complete a lot of loose blocks.
 *
 * Note:
 *     All blocks added MUST have a valid hash and previous hash
 *
 * Loose blocks are blocks where the previous hash/block isn't found.
 * Tips keep track of all non loose chains.
 */
struct Tip
{
  uint64_t total_weight{0};
};

enum class BlockStatus
{
  ADDED,      ///< The block has been added to the chain
  LOOSE,      ///< The block has been added to the chain but is currently loose
  DUPLICATE,  ///< The block has been detected as a duplicate
  INVALID     ///< The block is invalid and has not been added to the chain
};

/**
 * Converts a block status into a human readable string
 *
 * @param status The status enumeration
 * @return The output text
 */
constexpr char const *ToString(BlockStatus status) noexcept
{
  switch (status)
  {
  case BlockStatus::ADDED:
    return "Added";
  case BlockStatus::LOOSE:
    return "Loose";
  case BlockStatus::DUPLICATE:
    return "Duplicate";
  case BlockStatus::INVALID:
    return "Invalid";
  }
  return "Unknown";
}

struct BlockDbRecord;
template <class B>
struct TimeTravelogue;

class MainChain
{
public:
  using BlockPtr             = std::shared_ptr<Block const>;
  using Blocks               = std::vector<BlockPtr>;
  using BlockHash            = Block::Hash;
  using BlockHashes          = std::vector<BlockHash>;
  using BlockHashSet         = std::unordered_set<BlockHash>;
<<<<<<< HEAD
  using TransactionLayoutSet = std::unordered_set<TransactionLayout>;
  using Travelogue           = TimeTravelogue<BlockPtr>;
=======
  using TransactionLayoutSet = std::unordered_set<chain::TransactionLayout>;
>>>>>>> 19ee970c

  static constexpr char const *LOGGING_NAME = "MainChain";
  static constexpr uint64_t    UPPER_BOUND  = 5000ull;

  enum class Mode
  {
    IN_MEMORY_DB = 0,
    CREATE_PERSISTENT_DB,
    LOAD_PERSISTENT_DB
  };

  // When traversing the chain and returning a subset due to hitting a limit,
  // either return blocks closer to genesis (least recent in time), or
  // return closer to head (most recent)
  enum class BehaviourWhenLimit
  {
    RETURN_MOST_RECENT = 0,
    RETURN_LEAST_RECENT
  };

  // Construction / Destruction
  explicit MainChain(bool enable_bloom_filter = false, Mode mode = Mode::IN_MEMORY_DB);
  MainChain(MainChain const &rhs) = delete;
  MainChain(MainChain &&rhs)      = delete;
  ~MainChain();

  void Reset();

  /// @name Block Management
  /// @{
  BlockStatus AddBlock(Block const &block);
  BlockPtr    GetBlock(BlockHash const &hash, BlockHash *next_hash = nullptr) const;
  bool        RemoveBlock(BlockHash const &hash);
  /// @}

  /// @name Chain Queries
  /// @{
  BlockPtr   GetHeaviestBlock() const;
  BlockHash  GetHeaviestBlockHash() const;
  BlockHash  GetGenesisBlockHash() const;
  Blocks     GetHeaviestChain(uint64_t limit = UPPER_BOUND) const;
  Blocks     GetChainPreceding(BlockHash current_hash, uint64_t limit = UPPER_BOUND) const;
  Travelogue TimeTravel(BlockHash current_hash,
                        int64_t   limit = static_cast<int64_t>(UPPER_BOUND)) const;
  bool       GetPathToCommonAncestor(
            Blocks &blocks, BlockHash tip, BlockHash node, uint64_t limit = UPPER_BOUND,
            BehaviourWhenLimit behaviour = BehaviourWhenLimit::RETURN_MOST_RECENT) const;
  /// @}

  /// @name Tips
  /// @{
  BlockHashSet GetTips() const;
  bool         ReindexTips();  // testing only
  /// @}

  /// @name Missing / Loose Management
  /// @{
  BlockHashSet GetMissingTips() const;
  BlockHashes  GetMissingBlockHashes(uint64_t limit = UPPER_BOUND) const;
  bool         HasMissingBlocks() const;
  /// @}

  /// @name Transaction Duplication Filtering
  /// @{
  DigestSet DetectDuplicateTransactions(BlockHash const &starting_hash,
                                        DigestSet const &transactions) const;
  /// @}

  // Operators
  MainChain &operator=(MainChain const &rhs) = delete;
  MainChain &operator=(MainChain &&rhs) = delete;

private:
  using DbRecord       = BlockDbRecord;
  using IntBlockPtr    = std::shared_ptr<Block>;
  using BlockMap       = std::unordered_map<BlockHash, IntBlockPtr>;
  using References     = std::unordered_multimap<BlockHash, BlockHash>;
  using ReferredBlocks = std::unordered_set<BlockHash>;
  using Proof          = Block::Proof;
  using TipsMap        = std::unordered_map<BlockHash, Tip>;
  using BlockHashList  = std::list<BlockHash>;
  using LooseBlockMap  = std::unordered_map<BlockHash, BlockHashList>;
  using BlockStore     = fetch::storage::ObjectStore<DbRecord>;
  using BlockStorePtr  = std::unique_ptr<BlockStore>;
  using RMutex         = std::recursive_mutex;
  using RLock          = std::unique_lock<RMutex>;

  struct HeaviestTip
  {
    uint64_t  weight{0};
<<<<<<< HEAD
    BlockHash hash;
=======
    BlockHash hash{chain::GENESIS_DIGEST};
>>>>>>> 19ee970c

    bool Update(Block const &block);
  };

  /// @name Persistence Management
  /// @{
  void RecoverFromFile(Mode mode);
  void WriteToFile();
  void TrimCache();
  void FlushBlock(IntBlockPtr const &block);
  /// @}

  /// @name Loose Blocks
  /// @{
  void CompleteLooseBlocks(IntBlockPtr const &block);
  void RecordLooseBlock(IntBlockPtr const &block);
  /// @}

  /// @name Block Lookup
  /// @{
  BlockStatus InsertBlock(IntBlockPtr const &block, bool evaluate_loose_blocks = true);
  bool LookupBlock(BlockHash const &hash, IntBlockPtr &block, BlockHash *next_hash = nullptr) const;
  bool LookupBlockFromCache(BlockHash const &hash, IntBlockPtr &block) const;
  bool LookupBlockFromStorage(BlockHash const &hash, IntBlockPtr &block,
                              BlockHash *next_hash = nullptr) const;
  bool IsBlockInCache(BlockHash const &hash) const;
  void AddBlockToCache(IntBlockPtr const &block) const;
  void AddBlockToBloomFilter(Block const &block) const;
  bool LookupNextHash(BlockHash const &hash, BlockHash &next_hash) const;
  /// @}

  /// @name Low-level storage interface
  /// @{
  void                CacheBlock(IntBlockPtr const &block) const;
  BlockMap::size_type UncacheBlock(BlockHash const &hash) const;
  void                KeepBlock(IntBlockPtr const &block) const;
  bool LoadBlock(BlockHash const &hash, Block &block, BlockHash *next_hash = nullptr) const;
  /// @}

  /// @name Tip Management
  /// @{
  bool AddTip(IntBlockPtr const &block);
  bool UpdateTips(IntBlockPtr const &block);
  bool DetermineHeaviestTip();
  /// @}

  static IntBlockPtr CreateGenesisBlock();

  BlockHash GetHeadHash();
  void      SetHeadHash(BlockHash const &hash);

  bool RemoveTree(BlockHash const &removed_hash, BlockHashSet &invalidated_blocks);

  BlockStorePtr block_store_;  /// < Long term storage and backup
  std::fstream  head_store_;

  mutable RMutex   lock_;         ///< Mutex protecting block_chain_, tips_ & heaviest_
  mutable BlockMap block_chain_;  ///< All recent blocks are kept in memory
  // The whole tree of previous-next relations among cached blocks
  mutable References                references_;
  mutable ReferredBlocks            referred_;      ///< Blocks known to be mapped in this tree
  TipsMap                           tips_;          ///< Keep track of the tips
  HeaviestTip                       heaviest_;      ///< Heaviest block/tip
  LooseBlockMap                     loose_blocks_;  ///< Waiting (loose) blocks
  std::unique_ptr<BasicBloomFilter> bloom_filter_;
  bool const                        enable_bloom_filter_;
  telemetry::GaugePtr<std::size_t>  bloom_filter_queried_bit_count_;
  telemetry::CounterPtr             bloom_filter_query_count_;
  telemetry::CounterPtr             bloom_filter_positive_count_;
  telemetry::CounterPtr             bloom_filter_false_positive_count_;
};

}  // namespace ledger
}  // namespace fetch<|MERGE_RESOLUTION|>--- conflicted
+++ resolved
@@ -105,12 +105,8 @@
   using BlockHash            = Block::Hash;
   using BlockHashes          = std::vector<BlockHash>;
   using BlockHashSet         = std::unordered_set<BlockHash>;
-<<<<<<< HEAD
-  using TransactionLayoutSet = std::unordered_set<TransactionLayout>;
+  using TransactionLayoutSet = std::unordered_set<chain::TransactionLayout>;
   using Travelogue           = TimeTravelogue<BlockPtr>;
-=======
-  using TransactionLayoutSet = std::unordered_set<chain::TransactionLayout>;
->>>>>>> 19ee970c
 
   static constexpr char const *LOGGING_NAME = "MainChain";
   static constexpr uint64_t    UPPER_BOUND  = 5000ull;
@@ -201,11 +197,7 @@
   struct HeaviestTip
   {
     uint64_t  weight{0};
-<<<<<<< HEAD
     BlockHash hash;
-=======
-    BlockHash hash{chain::GENESIS_DIGEST};
->>>>>>> 19ee970c
 
     bool Update(Block const &block);
   };
