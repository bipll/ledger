--- conflicted
+++ resolved
@@ -134,39 +134,23 @@
 
   /// @name Block Management
   /// @{
-<<<<<<< HEAD
   BlockStatus AddBlock(Block const &block);
   BlockPtr    GetBlock(BlockHash const &hash, BlockHash *next_hash = nullptr) const;
-=======
-  BlockStatus AddBlock(Block const &blk);
-  BlockPtr    GetBlock(BlockHash const &hash) const;
->>>>>>> 62ccafff
   bool        RemoveBlock(BlockHash const &hash);
   /// @}
 
   /// @name Chain Queries
   /// @{
-<<<<<<< HEAD
   BlockPtr                     GetHeaviestBlock() const;
   BlockHash                    GetHeaviestBlockHash() const;
   BlockHash                    GetGenesisBlockHash() const;
   Blocks                       GetHeaviestChain(uint64_t limit = UPPER_BOUND) const;
-  Blocks                       GetChainPreceding(BlockHash at, uint64_t limit = UPPER_BOUND) const;
-  std::pair<Blocks, BlockHash> TimeTravel(BlockHash starting_point,
+  Blocks                       GetChainPreceding(BlockHash start, uint64_t limit = UPPER_BOUND) const;
+  std::pair<Blocks, BlockHash> TimeTravel(BlockHash start,
                                           int64_t limit = static_cast<int64_t>(UPPER_BOUND)) const;
   bool                         GetPathToCommonAncestor(
                               Blocks &blocks, BlockHash tip, BlockHash node, uint64_t limit = UPPER_BOUND,
                               BehaviourWhenLimit behaviour = BehaviourWhenLimit::RETURN_MOST_RECENT) const;
-=======
-  BlockPtr  GetHeaviestBlock() const;
-  BlockHash GetHeaviestBlockHash() const;
-  Blocks    GetHeaviestChain(uint64_t limit = UPPER_BOUND) const;
-  Blocks    GetChainPreceding(BlockHash start, uint64_t limit = UPPER_BOUND) const;
-  Blocks    TimeTravel(BlockHash start, int64_t limit = static_cast<int64_t>(UPPER_BOUND)) const;
-  bool      GetPathToCommonAncestor(
-           Blocks &blocks, BlockHash tip, BlockHash node, uint64_t limit = UPPER_BOUND,
-           BehaviourWhenLimit behaviour = BehaviourWhenLimit::RETURN_MOST_RECENT) const;
->>>>>>> 62ccafff
   /// @}
 
   /// @name Tips
@@ -280,7 +264,6 @@
 };
 
 }  // namespace ledger
-<<<<<<< HEAD
 
 namespace serializers {
 
@@ -311,6 +294,4 @@
 };
 
 }  // namespace serializers
-=======
->>>>>>> 62ccafff
 }  // namespace fetch