--- conflicted
+++ resolved
@@ -52,14 +52,9 @@
     Connect(host, port);
   }
 
-<<<<<<< HEAD
-  ~TCPClient() 
-  {
-
-=======
+
   ~TCPClient()
   {
->>>>>>> 3abeefd0
     thread_manager_->Off( event_start_service_ );
     thread_manager_->Off( event_stop_service_ );        
     socket_.close();
@@ -125,7 +120,6 @@
       {
         if (!ec) 
         {
-          // TODO: Take care of endianness
           ReadBody();
         } else 
         {
@@ -134,14 +128,10 @@
           socket_.close();
         }
       };
-
-<<<<<<< HEAD
-    asio::async_read(socket_, asio::buffer(header_.bytes, sizeof(uint64_t)),
-      cb);
-=======
+    
+
     asio::async_read(socket_, asio::buffer(header_.bytes, 2*sizeof(uint64_t)),
                      cb);
->>>>>>> 3abeefd0
   }
 
   void ReadBody() 
@@ -224,19 +214,13 @@
   event_handle_type event_stop_service_;      
   thread_manager_ptr_type thread_manager_;
   
-<<<<<<< HEAD
-  union 
-  {
-    char bytes[sizeof(uint64_t)];
-    uint64_t length;
-=======
   union {
     char bytes[2*sizeof(uint64_t)];
     struct {
       uint64_t magic;
       uint64_t length;
     };
->>>>>>> 3abeefd0
+
   } header_;
 
   asio::io_service &io_service_;
