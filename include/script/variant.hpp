--- conflicted
+++ resolved
@@ -88,15 +88,11 @@
     type_ = NULL_VALUE;
   }
 
-<<<<<<< HEAD
-  Variant(Variant const &var)
-=======
   void MakeUndefined() {
     type_ = UNDEFINED;
   }
 
   void MakeArray(std::size_t n) 
->>>>>>> 9fd33311
   {
     type_ = ARRAY;
     array_ = VariantList(n);
@@ -232,37 +228,8 @@
   byte_array_type const& as_byte_array() const { return string_; }
   byte_array_type& as_byte_array() { return string_; }
 
-<<<<<<< HEAD
-  variant_dictionary_type as_dictionary() { return *data_.object; }
-  variant_dictionary_type const &as_dictionary() const { return *data_.object; }    
-  
-  variant_array_type as_array() { return *data_.array; }
-  variant_array_type const &as_array() const { return *data_.array; }    
-
-  bool is_undefined() const  { return type_ == UNDEFINED; }
-  bool is_int() const        { return type_ == INTEGER; }
-  bool is_float() const      { return type_ == FLOATING_POINT; }
-  bool is_byte_array() const { return type_ == BYTE_ARRAY; }
-  bool is_bool() const       { return type_ == BOOLEAN; }
-  bool is_null() const       { return type_ == NULL_VALUE; }
-  bool is_array() const      { return type_ == ARRAY; }
-  bool is_dictionary() const { return type_ == DICTIONARY; }
-  bool is_function() const   { return type_ == FUNCTION; }
-
-
-  VariantType const& type() const { return type_; }
-
-  bool operator==(char const* str) const {
-    return (type_ == BYTE_ARRAY) && (as_byte_array() == str);
-  }
-
-  bool operator==(int const& v) const {
-    return (type_ == INTEGER) && (as_int() == v);
-  }
-=======
   variant_array_type const& as_array() const { return array_; }
   variant_array_type & as_array() { return array_; }  
->>>>>>> 9fd33311
 
 
   VariantType type() const 
